--- conflicted
+++ resolved
@@ -3,16 +3,14 @@
 
 export const DEFAULT_MAX_TWEET_LENGTH = 280;
 
-const twitterUsernameSchema = z.string()
-<<<<<<< HEAD
-    .min(1)
-    .max(15)
-    .regex(/^[A-Za-z0-9_][A-Za-z0-9_]*[A-Za-z0-9]$/, 'Invalid Twitter username format');
-=======
-    .min(1, 'An X/Twitter Username must be at least 1 characters long')
-    .max(15, 'n X/Twitter Username cannot exceed 15 characters')
-    .regex(/^[A-Za-z0-9_]*$/, 'n X Username can only contain letters, numbers, and underscores');
->>>>>>> fcb5b597
+const twitterUsernameSchema = z
+    .string()
+    .min(1, "An X/Twitter Username must be at least 1 characters long")
+    .max(15, "n X/Twitter Username cannot exceed 15 characters")
+    .regex(
+        /^[A-Za-z0-9_]*$/,
+        "n X Username can only contain letters, numbers, and underscores"
+    );
 
 /**
  * This schema defines all required/optional environment settings,
@@ -81,7 +79,10 @@
         .filter(Boolean);
 }
 
-function safeParseInt(value: string | undefined | null, defaultValue: number): number {
+function safeParseInt(
+    value: string | undefined | null,
+    defaultValue: number
+): number {
     if (!value) return defaultValue;
     const parsed = parseInt(value, 10);
     return isNaN(parsed) ? defaultValue : Math.max(1, parsed);
@@ -96,13 +97,15 @@
 
 // we also do a lot of typing/parsing here
 // so we can do it once and only once per character
-export async function validateTwitterConfig(runtime: IAgentRuntime): Promise<TwitterConfig> {
+export async function validateTwitterConfig(
+    runtime: IAgentRuntime
+): Promise<TwitterConfig> {
     try {
         const twitterConfig = {
             TWITTER_DRY_RUN:
                 parseBooleanFromText(
                     runtime.getSetting("TWITTER_DRY_RUN") ||
-                    process.env.TWITTER_DRY_RUN
+                        process.env.TWITTER_DRY_RUN
                 ) ?? false, // parseBooleanFromText return null if "", map "" to false
 
             TWITTER_USERNAME:
@@ -117,80 +120,84 @@
                 runtime.getSetting("TWITTER_EMAIL") ||
                 process.env.TWITTER_EMAIL,
 
-            MAX_TWEET_LENGTH: // number as string?
-                safeParseInt(
-                    runtime.getSetting("MAX_TWEET_LENGTH") ||
+            // number as string?
+            MAX_TWEET_LENGTH: safeParseInt(
+                runtime.getSetting("MAX_TWEET_LENGTH") ||
                     process.env.MAX_TWEET_LENGTH,
-                    DEFAULT_MAX_TWEET_LENGTH
-                ),
+                DEFAULT_MAX_TWEET_LENGTH
+            ),
 
             TWITTER_SEARCH_ENABLE:
                 parseBooleanFromText(
                     runtime.getSetting("TWITTER_SEARCH_ENABLE") ||
-                    process.env.TWITTER_SEARCH_ENABLE
-                ) ?? false,
-
-            TWITTER_2FA_SECRET: // string passthru
+                        process.env.TWITTER_SEARCH_ENABLE
+                ) ?? false,
+
+            // string passthru
+            TWITTER_2FA_SECRET:
                 runtime.getSetting("TWITTER_2FA_SECRET") ||
-                process.env.TWITTER_2FA_SECRET || "",
-
-            TWITTER_RETRY_LIMIT: // int
-                safeParseInt(
-                    runtime.getSetting("TWITTER_RETRY_LIMIT") ||
+                process.env.TWITTER_2FA_SECRET ||
+                "",
+
+            // int
+            TWITTER_RETRY_LIMIT: safeParseInt(
+                runtime.getSetting("TWITTER_RETRY_LIMIT") ||
                     process.env.TWITTER_RETRY_LIMIT,
-                    5
-                ),
-
-            TWITTER_POLL_INTERVAL: // int in seconds
-                safeParseInt(
-                    runtime.getSetting("TWITTER_POLL_INTERVAL") ||
+                5
+            ),
+
+            // int in seconds
+            TWITTER_POLL_INTERVAL: safeParseInt(
+                runtime.getSetting("TWITTER_POLL_INTERVAL") ||
                     process.env.TWITTER_POLL_INTERVAL,
-                    120 // 2m
-                ),
-
-            TWITTER_TARGET_USERS: // comma separated string
-                parseTargetUsers(
-                    runtime.getSetting("TWITTER_TARGET_USERS") ||
+                120 // 2m
+            ),
+
+            // comma separated string
+            TWITTER_TARGET_USERS: parseTargetUsers(
+                runtime.getSetting("TWITTER_TARGET_USERS") ||
                     process.env.TWITTER_TARGET_USERS
-                ),
-
-            POST_INTERVAL_MIN: // int in minutes
-                safeParseInt(
-                    runtime.getSetting("POST_INTERVAL_MIN") ||
+            ),
+
+            // int in minutes
+            POST_INTERVAL_MIN: safeParseInt(
+                runtime.getSetting("POST_INTERVAL_MIN") ||
                     process.env.POST_INTERVAL_MIN,
-                    90 // 1.5 hours
-                ),
-
-            POST_INTERVAL_MAX: // int in minutes
-                safeParseInt(
-                    runtime.getSetting("POST_INTERVAL_MAX") ||
+                90 // 1.5 hours
+            ),
+
+            // int in minutes
+            POST_INTERVAL_MAX: safeParseInt(
+                runtime.getSetting("POST_INTERVAL_MAX") ||
                     process.env.POST_INTERVAL_MAX,
-                    180 // 3 hours
-                ),
-
-            ENABLE_ACTION_PROCESSING: // bool
+                180 // 3 hours
+            ),
+
+            // bool
+            ENABLE_ACTION_PROCESSING:
                 parseBooleanFromText(
                     runtime.getSetting("ENABLE_ACTION_PROCESSING") ||
-                    process.env.ENABLE_ACTION_PROCESSING
-                ) ?? false,
-
-            ACTION_INTERVAL: // init in minutes (min 1m)
-                safeParseInt(
-                    runtime.getSetting("ACTION_INTERVAL") ||
+                        process.env.ENABLE_ACTION_PROCESSING
+                ) ?? false,
+
+            // init in minutes (min 1m)
+            ACTION_INTERVAL: safeParseInt(
+                runtime.getSetting("ACTION_INTERVAL") ||
                     process.env.ACTION_INTERVAL,
-                    5 // 5 minutes
-                ),
-
-            POST_IMMEDIATELY: // bool
+                5 // 5 minutes
+            ),
+
+            // bool
+            POST_IMMEDIATELY:
                 parseBooleanFromText(
                     runtime.getSetting("POST_IMMEDIATELY") ||
-                    process.env.POST_IMMEDIATELY
+                        process.env.POST_IMMEDIATELY
                 ) ?? false,
 
             TWITTER_SPACES_ENABLE:
                 parseBooleanFromText(
                     runtime.getSetting("TWITTER_SPACES_ENABLE") ||
-                    process.env.TWITTER_SPACES_ENABLE
+                        process.env.TWITTER_SPACES_ENABLE
                 ) ?? false,
         };
 
