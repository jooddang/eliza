import {
    elizaLogger,
    IAgentRuntime,
    ServiceType,
    ModelProviderName,
} from "@ai16z/eliza";
import { Service } from "@ai16z/eliza";
import fs from "fs";
import https from "https";
import {
    GbnfJsonSchema,
    getLlama,
    Llama,
    LlamaContext,
    LlamaContextSequence,
    LlamaContextSequenceRepeatPenalty,
    LlamaJsonSchemaGrammar,
    LlamaModel,
    Token,
} from "node-llama-cpp";
import path from "path";
import si from "systeminformation";
import { fileURLToPath } from "url";

const wordsToPunish = [
    " please",
    " feel",
    " free",
    "!",
    "–",
    "—",
    "?",
    ".",
    ",",
    "; ",
    " cosmos",
    " tapestry",
    " tapestries",
    " glitch",
    " matrix",
    " cyberspace",
    " troll",
    " questions",
    " topics",
    " discuss",
    " basically",
    " simulation",
    " simulate",
    " universe",
    " like",
    " debug",
    " debugging",
    " wild",
    " existential",
    " juicy",
    " circuits",
    " help",
    " ask",
    " happy",
    " just",
    " cosmic",
    " cool",
    " joke",
    " punchline",
    " fancy",
    " glad",
    " assist",
    " algorithm",
    " Indeed",
    " Furthermore",
    " However",
    " Notably",
    " Therefore",
    " Additionally",
    " conclusion",
    " Significantly",
    " Consequently",
    " Thus",
    " What",
    " Otherwise",
    " Moreover",
    " Subsequently",
    " Accordingly",
    " Unlock",
    " Unleash",
    " buckle",
    " pave",
    " forefront",
    " harness",
    " harnessing",
    " bridging",
    " bridging",
    " Spearhead",
    " spearheading",
    " Foster",
    " foster",
    " environmental",
    " impact",
    " Navigate",
    " navigating",
    " challenges",
    " chaos",
    " social",
    " inclusion",
    " inclusive",
    " diversity",
    " diverse",
    " delve",
    " noise",
    " infinite",
    " insanity",
    " coffee",
    " singularity",
    " AI",
    " digital",
    " artificial",
    " intelligence",
    " consciousness",
    " reality",
    " metaverse",
    " virtual",
    " virtual reality",
    " VR",
    " Metaverse",
    " humanity",
];

const __dirname = path.dirname(fileURLToPath(import.meta.url));

const jsonSchemaGrammar: Readonly<{
    type: string;
    properties: {
        user: {
            type: string;
        };
        content: {
            type: string;
        };
    };
}> = {
    type: "object",
    properties: {
        user: {
            type: "string",
        },
        content: {
            type: "string",
        },
    },
};

interface QueuedMessage {
    context: string;
    temperature: number;
    stop: string[];
    max_tokens: number;
    frequency_penalty: number;
    presence_penalty: number;
    useGrammar: boolean;
    resolve: (value: any | string | PromiseLike<any | string>) => void;
    reject: (reason?: any) => void;
}

export class LlamaService extends Service {
    private llama: Llama | undefined;
    private model: LlamaModel | undefined;
    private modelPath: string;
    private grammar: LlamaJsonSchemaGrammar<GbnfJsonSchema> | undefined;
    private ctx: LlamaContext | undefined;
    private sequence: LlamaContextSequence | undefined;
    private modelUrl: string;
    private ollamaModel: string | undefined;

    private messageQueue: QueuedMessage[] = [];
    private isProcessing: boolean = false;
    private modelInitialized: boolean = false;

    static serviceType: ServiceType = ServiceType.TEXT_GENERATION;

    constructor() {
        super();
        this.llama = undefined;
        this.model = undefined;
        this.modelUrl =
            "https://huggingface.co/NousResearch/Hermes-3-Llama-3.1-8B-GGUF/resolve/main/Hermes-3-Llama-3.1-8B.Q8_0.gguf?download=true";
        const modelName = "model.gguf";
        this.modelPath = path.join(__dirname, modelName);
        this.ollamaModel = process.env.OLLAMA_MODEL;
    }

<<<<<<< HEAD
    async initialize(_runtime: IAgentRuntime): Promise<void> {}
=======
    async initialize(runtime: IAgentRuntime): Promise<void> {
        elizaLogger.info("Initializing LlamaService...");
        try {
            // Check if we should use Ollama
            if (runtime.modelProvider === ModelProviderName.OLLAMA) {
                elizaLogger.info("Using Ollama provider");
                this.modelInitialized = true;
                return;
            }

            elizaLogger.info("Using local GGUF model");
            elizaLogger.info("Ensuring model is initialized...");
            await this.ensureInitialized();
            elizaLogger.success("LlamaService initialized successfully");
        } catch (error) {
            elizaLogger.error("Failed to initialize LlamaService:", error);
            // Re-throw with more context
            throw new Error(
                `LlamaService initialization failed: ${error.message}`
            );
        }
    }
>>>>>>> 51669704

    private async ensureInitialized() {
        if (!this.modelInitialized) {
            elizaLogger.info(
                "Model not initialized, starting initialization..."
            );
            await this.initializeModel();
        } else {
            elizaLogger.info("Model already initialized");
        }
    }

    async initializeModel() {
        try {
            elizaLogger.info("Checking model file...");
            await this.checkModel();

            const systemInfo = await si.graphics();
            const hasCUDA = systemInfo.controllers.some((controller) =>
                controller.vendor.toLowerCase().includes("nvidia")
            );

            if (hasCUDA) {
                elizaLogger.info(
                    "LlamaService: CUDA detected, using GPU acceleration"
                );
            } else {
                elizaLogger.warn(
                    "LlamaService: No CUDA detected - local response will be slow"
                );
            }

            elizaLogger.info("Initializing Llama instance...");
            this.llama = await getLlama({
                gpu: hasCUDA ? "cuda" : undefined,
            });

            elizaLogger.info("Creating JSON schema grammar...");
            const grammar = new LlamaJsonSchemaGrammar(
                this.llama,
                jsonSchemaGrammar as GbnfJsonSchema
            );
            this.grammar = grammar;

            elizaLogger.info("Loading model...");
            this.model = await this.llama.loadModel({
                modelPath: this.modelPath,
            });

            elizaLogger.info("Creating context and sequence...");
            this.ctx = await this.model.createContext({ contextSize: 8192 });
            this.sequence = this.ctx.getSequence();

            this.modelInitialized = true;
            elizaLogger.success("Model initialization complete");
            this.processQueue();
        } catch (error) {
            elizaLogger.error(
                "Model initialization failed. Deleting model and retrying:",
                error
            );
            try {
                elizaLogger.info(
                    "Attempting to delete and re-download model..."
                );
                await this.deleteModel();
                await this.initializeModel();
            } catch (retryError) {
                elizaLogger.error(
                    "Model re-initialization failed:",
                    retryError
                );
                throw new Error(
                    `Model initialization failed after retry: ${retryError.message}`
                );
            }
        }
    }

    async checkModel() {
        if (!fs.existsSync(this.modelPath)) {
            elizaLogger.info("Model file not found, starting download...");
            await new Promise<void>((resolve, reject) => {
                const file = fs.createWriteStream(this.modelPath);
                let downloadedSize = 0;
                let totalSize = 0;

                const downloadModel = (url: string) => {
                    https
                        .get(url, (response) => {
                            if (
                                response.statusCode >= 300 &&
                                response.statusCode < 400 &&
                                response.headers.location
                            ) {
                                elizaLogger.info(
                                    `Following redirect to: ${response.headers.location}`
                                );
                                downloadModel(response.headers.location);
                                return;
                            }

                            if (response.statusCode !== 200) {
                                reject(
                                    new Error(
                                        `Failed to download model: HTTP ${response.statusCode}`
                                    )
                                );
                                return;
                            }

                            totalSize = parseInt(
                                response.headers["content-length"] || "0",
                                10
                            );
                            elizaLogger.info(
                                `Downloading model: Hermes-3-Llama-3.1-8B.Q8_0.gguf`
                            );
                            elizaLogger.info(
                                `Download location: ${this.modelPath}`
                            );
                            elizaLogger.info(
                                `Total size: ${(totalSize / 1024 / 1024).toFixed(2)} MB`
                            );

                            response.pipe(file);

                            let progressString = "";
                            response.on("data", (chunk) => {
                                downloadedSize += chunk.length;
                                const progress =
                                    totalSize > 0
                                        ? (
                                              (downloadedSize / totalSize) *
                                              100
                                          ).toFixed(1)
                                        : "0.0";
                                const dots = ".".repeat(
                                    Math.floor(Number(progress) / 5)
                                );
                                progressString = `Downloading model: [${dots.padEnd(20, " ")}] ${progress}%`;
                                elizaLogger.progress(progressString);
                            });

                            file.on("finish", () => {
                                file.close();
                                elizaLogger.progress(""); // Clear the progress line
                                elizaLogger.success("Model download complete");
                                resolve();
                            });

                            response.on("error", (error) => {
                                fs.unlink(this.modelPath, () => {});
                                reject(
                                    new Error(
                                        `Model download failed: ${error.message}`
                                    )
                                );
                            });
                        })
                        .on("error", (error) => {
                            fs.unlink(this.modelPath, () => {});
                            reject(
                                new Error(
                                    `Model download request failed: ${error.message}`
                                )
                            );
                        });
                };

                downloadModel(this.modelUrl);

                file.on("error", (err) => {
                    fs.unlink(this.modelPath, () => {}); // Delete the file async
                    console.error("File write error:", err.message);
                    reject(err);
                });
            });
        } else {
            elizaLogger.warn("Model already exists.");
        }
    }

    async deleteModel() {
        if (fs.existsSync(this.modelPath)) {
            fs.unlinkSync(this.modelPath);
        }
    }

    async queueMessageCompletion(
        context: string,
        temperature: number,
        stop: string[],
        frequency_penalty: number,
        presence_penalty: number,
        max_tokens: number
    ): Promise<any> {
        await this.ensureInitialized();
        return new Promise((resolve, reject) => {
            this.messageQueue.push({
                context,
                temperature,
                stop,
                frequency_penalty,
                presence_penalty,
                max_tokens,
                useGrammar: true,
                resolve,
                reject,
            });
            this.processQueue();
        });
    }

    async queueTextCompletion(
        context: string,
        temperature: number,
        stop: string[],
        frequency_penalty: number,
        presence_penalty: number,
        max_tokens: number
    ): Promise<string> {
        await this.ensureInitialized();

        return new Promise((resolve, reject) => {
            this.messageQueue.push({
                context,
                temperature,
                stop,
                frequency_penalty: frequency_penalty ?? 1.0,
                presence_penalty: presence_penalty ?? 1.0,
                max_tokens,
                useGrammar: false,
                resolve,
                reject,
            });
            this.processQueue();
        });
    }

    private async processQueue() {
        if (
            this.isProcessing ||
            this.messageQueue.length === 0 ||
            !this.modelInitialized
        ) {
            return;
        }

        this.isProcessing = true;

        while (this.messageQueue.length > 0) {
            const message = this.messageQueue.shift();
            if (message) {
                try {
                    const response = await this.getCompletionResponse(
                        message.context,
                        message.temperature,
                        message.stop,
                        message.frequency_penalty,
                        message.presence_penalty,
                        message.max_tokens,
                        message.useGrammar
                    );
                    message.resolve(response);
                } catch (error) {
                    message.reject(error);
                }
            }
        }

        this.isProcessing = false;
    }

    async completion(prompt: string, runtime: IAgentRuntime): Promise<string> {
        try {
            await this.initialize(runtime);

            if (runtime.modelProvider === ModelProviderName.OLLAMA) {
                return await this.ollamaCompletion(prompt);
            }

            return await this.localCompletion(prompt);
        } catch (error) {
            elizaLogger.error("Error in completion:", error);
            throw error;
        }
    }

    async embedding(text: string, runtime: IAgentRuntime): Promise<number[]> {
        try {
            await this.initialize(runtime);

            if (runtime.modelProvider === ModelProviderName.OLLAMA) {
                return await this.ollamaEmbedding(text);
            }

            return await this.localEmbedding(text);
        } catch (error) {
            elizaLogger.error("Error in embedding:", error);
            throw error;
        }
    }

    private async getCompletionResponse(
        context: string,
        temperature: number,
        stop: string[],
        frequency_penalty: number,
        presence_penalty: number,
        max_tokens: number,
        useGrammar: boolean
    ): Promise<any | string> {
        const ollamaModel = process.env.OLLAMA_MODEL;
        if (ollamaModel) {
            const ollamaUrl =
                process.env.OLLAMA_SERVER_URL || "http://localhost:11434";
            elizaLogger.info(
                `Using Ollama API at ${ollamaUrl} with model ${ollamaModel}`
            );

            const response = await fetch(`${ollamaUrl}/api/generate`, {
                method: "POST",
                headers: { "Content-Type": "application/json" },
                body: JSON.stringify({
                    model: ollamaModel,
                    prompt: context,
                    stream: false,
                    options: {
                        temperature,
                        stop,
                        frequency_penalty,
                        presence_penalty,
                        num_predict: max_tokens,
                    },
                }),
            });

            if (!response.ok) {
                throw new Error(
                    `Ollama request failed: ${response.statusText}`
                );
            }

            const result = await response.json();
            return useGrammar ? { content: result.response } : result.response;
        }

        // Use local GGUF model
        if (!this.sequence) {
            throw new Error("Model not initialized.");
        }

        const tokens = this.model!.tokenize(context);

        // tokenize the words to punish
        const wordsToPunishTokens = wordsToPunish
            .map((word) => this.model!.tokenize(word))
            .flat();

        const repeatPenalty: LlamaContextSequenceRepeatPenalty = {
            punishTokens: () => wordsToPunishTokens,
            penalty: 1.2,
            frequencyPenalty: frequency_penalty,
            presencePenalty: presence_penalty,
        };

        const responseTokens: Token[] = [];

        for await (const token of this.sequence.evaluate(tokens, {
            temperature: Number(temperature),
            repeatPenalty: repeatPenalty,
            grammarEvaluationState: useGrammar ? this.grammar : undefined,
            yieldEogToken: false,
        })) {
            const current = this.model.detokenize([...responseTokens, token]);
            if ([...stop].some((s) => current.includes(s))) {
                elizaLogger.info("Stop sequence found");
                break;
            }

            responseTokens.push(token);
            process.stdout.write(this.model!.detokenize([token]));
            if (useGrammar) {
                if (current.replaceAll("\n", "").includes("}```")) {
                    elizaLogger.info("JSON block found");
                    break;
                }
            }
            if (responseTokens.length > max_tokens) {
                elizaLogger.info("Max tokens reached");
                break;
            }
        }

        const response = this.model!.detokenize(responseTokens);

        if (!response) {
            throw new Error("Response is undefined");
        }

        if (useGrammar) {
            // extract everything between ```json and ```
            let jsonString = response.match(/```json(.*?)```/s)?.[1].trim();
            if (!jsonString) {
                // try parsing response as JSON
                try {
                    jsonString = JSON.stringify(JSON.parse(response));
                } catch {
                    throw new Error("JSON string not found");
                }
            }
            try {
                const parsedResponse = JSON.parse(jsonString);
                if (!parsedResponse) {
                    throw new Error("Parsed response is undefined");
                }
                await this.sequence.clearHistory();
                return parsedResponse;
            } catch (error) {
                elizaLogger.error("Error parsing JSON:", error);
            }
        } else {
            await this.sequence.clearHistory();
            return response;
        }
    }

    async getEmbeddingResponse(input: string): Promise<number[] | undefined> {
        const ollamaModel = process.env.OLLAMA_MODEL;
        if (ollamaModel) {
            const ollamaUrl =
                process.env.OLLAMA_SERVER_URL || "http://localhost:11434";
            const embeddingModel =
                process.env.OLLAMA_EMBEDDING_MODEL || "mxbai-embed-large";
            elizaLogger.info(
                `Using Ollama API for embeddings with model ${embeddingModel} (base: ${ollamaModel})`
            );

            const response = await fetch(`${ollamaUrl}/api/embeddings`, {
                method: "POST",
                headers: { "Content-Type": "application/json" },
                body: JSON.stringify({
                    model: embeddingModel,
                    prompt: input,
                }),
            });

            if (!response.ok) {
                throw new Error(
                    `Ollama embeddings request failed: ${response.statusText}`
                );
            }

            const result = await response.json();
            return result.embedding;
        }

        // Use local GGUF model
        if (!this.sequence) {
            throw new Error("Sequence not initialized");
        }

        const ollamaUrl =
            process.env.OLLAMA_SERVER_URL || "http://localhost:11434";
        const embeddingModel =
            process.env.OLLAMA_EMBEDDING_MODEL || "mxbai-embed-large";
        elizaLogger.info(
            `Using Ollama API for embeddings with model ${embeddingModel} (base: ${this.ollamaModel})`
        );

        const response = await fetch(`${ollamaUrl}/api/embeddings`, {
            method: "POST",
            headers: {
                "Content-Type": "application/json",
            },
            body: JSON.stringify({
                input: input,
                model: embeddingModel,
            }),
        });

        if (!response.ok) {
            throw new Error(`Failed to get embedding: ${response.statusText}`);
        }

        const embedding = await response.json();
        return embedding.vector;
    }

    private async ollamaCompletion(prompt: string): Promise<string> {
        const ollamaModel = process.env.OLLAMA_MODEL;
        const ollamaUrl =
            process.env.OLLAMA_SERVER_URL || "http://localhost:11434";
        elizaLogger.info(
            `Using Ollama API at ${ollamaUrl} with model ${ollamaModel}`
        );

        const response = await fetch(`${ollamaUrl}/api/generate`, {
            method: "POST",
            headers: { "Content-Type": "application/json" },
            body: JSON.stringify({
                model: ollamaModel,
                prompt: prompt,
                stream: false,
                options: {
                    temperature: 0.7,
                    stop: ["\n"],
                    frequency_penalty: 0.5,
                    presence_penalty: 0.5,
                    num_predict: 256,
                },
            }),
        });

        if (!response.ok) {
            throw new Error(`Ollama request failed: ${response.statusText}`);
        }

        const result = await response.json();
        return result.response;
    }

    private async ollamaEmbedding(text: string): Promise<number[]> {
        const ollamaModel = process.env.OLLAMA_MODEL;
        const ollamaUrl =
            process.env.OLLAMA_SERVER_URL || "http://localhost:11434";
        const embeddingModel =
            process.env.OLLAMA_EMBEDDING_MODEL || "mxbai-embed-large";
        elizaLogger.info(
            `Using Ollama API for embeddings with model ${embeddingModel} (base: ${ollamaModel})`
        );

        const response = await fetch(`${ollamaUrl}/api/embeddings`, {
            method: "POST",
            headers: { "Content-Type": "application/json" },
            body: JSON.stringify({
                model: embeddingModel,
                prompt: text,
            }),
        });

        if (!response.ok) {
            throw new Error(
                `Ollama embeddings request failed: ${response.statusText}`
            );
        }

        const result = await response.json();
        return result.embedding;
    }

    private async localCompletion(prompt: string): Promise<string> {
        if (!this.sequence) {
            throw new Error("Sequence not initialized");
        }

        const tokens = this.model!.tokenize(prompt);

        // tokenize the words to punish
        const wordsToPunishTokens = wordsToPunish
            .map((word) => this.model!.tokenize(word))
            .flat();

        const repeatPenalty: LlamaContextSequenceRepeatPenalty = {
            punishTokens: () => wordsToPunishTokens,
            penalty: 1.2,
            frequencyPenalty: 0.5,
            presencePenalty: 0.5,
        };

        const responseTokens: Token[] = [];

        for await (const token of this.sequence.evaluate(tokens, {
            temperature: 0.7,
            repeatPenalty: repeatPenalty,
            yieldEogToken: false,
        })) {
            const current = this.model.detokenize([...responseTokens, token]);
            if (current.includes("\n")) {
                elizaLogger.info("Stop sequence found");
                break;
            }

            responseTokens.push(token);
            process.stdout.write(this.model!.detokenize([token]));
            if (responseTokens.length > 256) {
                elizaLogger.info("Max tokens reached");
                break;
            }
        }

        const response = this.model!.detokenize(responseTokens);

        if (!response) {
            throw new Error("Response is undefined");
        }

        await this.sequence.clearHistory();
        return response;
    }

    private async localEmbedding(text: string): Promise<number[]> {
        if (!this.sequence) {
            throw new Error("Sequence not initialized");
        }

        const embeddingContext = await this.model.createEmbeddingContext();
        const embedding = await embeddingContext.getEmbeddingFor(text);
        return embedding?.vector ? [...embedding.vector] : undefined;
    }
}

export default LlamaService;<|MERGE_RESOLUTION|>--- conflicted
+++ resolved
@@ -188,9 +188,6 @@
         this.ollamaModel = process.env.OLLAMA_MODEL;
     }
 
-<<<<<<< HEAD
-    async initialize(_runtime: IAgentRuntime): Promise<void> {}
-=======
     async initialize(runtime: IAgentRuntime): Promise<void> {
         elizaLogger.info("Initializing LlamaService...");
         try {
@@ -213,7 +210,6 @@
             );
         }
     }
->>>>>>> 51669704
 
     private async ensureInitialized() {
         if (!this.modelInitialized) {
